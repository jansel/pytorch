--- conflicted
+++ resolved
@@ -2016,34 +2016,17 @@
     //   `tensor(...)[x] = 99` to `tensor(...)[x] = tensor(99)`
     // Mirrors the `valueToTensor` behavior in python_variable_indexing.cpp
     const auto kind = value.type()->kind();
-<<<<<<< HEAD
-    if (kind == c10::TypeKind::IntType ||
-        kind == c10::TypeKind::BoolType ||
-        kind == c10::TypeKind::FloatType
-    ) {
-      auto dtype = graph->insert(prim::dtype, {matchTypeOf}, {});
-      auto converted = graph->insert(
-          aten::tensor,
-          {value},
-          {NamedValue("dtype", dtype)});
-=======
     if (kind == c10::TypeKind::IntType || kind == c10::TypeKind::BoolType ||
         kind == c10::TypeKind::FloatType) {
       auto dtype = graph->insert(prim::dtype, {matchTypeOf}, {});
       auto converted =
           graph->insert(aten::tensor, {value}, {NamedValue("dtype", dtype)});
->>>>>>> 65c8a004
       return NamedValue(value.loc(), converted);
     }
 
     return value;
   }
 
-<<<<<<< HEAD
-
-
-=======
->>>>>>> 65c8a004
   // Emit mutating assignments like `foo[0] = bar`
   void emitSubscriptAssign(
       const SourceRange& stmtRange,
@@ -2074,12 +2057,7 @@
       const auto slicedArg = NamedValue(lhs.range(), sliced);
 
       // rhs must be a tensor, implicitly convert int/float/bool
-<<<<<<< HEAD
-      const auto convertedRhs = emitValueToTensor(
-          rhs, slicedArg);
-=======
       const auto convertedRhs = emitValueToTensor(rhs, slicedArg);
->>>>>>> 65c8a004
 
       if (tensorIndices.size() == 0) {
         // Common case: we only tried to index with int and slices. Copy the
@@ -2094,14 +2072,10 @@
                                  ->output();
 
         graph->insert(
-<<<<<<< HEAD
-            aten::index_put_, {slicedArg, indices, convertedRhs}, {}, stmtRange);
-=======
             aten::index_put_,
             {slicedArg, indices, convertedRhs},
             {},
             stmtRange);
->>>>>>> 65c8a004
       }
       // Otherwise, this is a list or a classtype.
       // Dispatch to aten::_set_item to both select and assign
