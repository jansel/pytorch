--- conflicted
+++ resolved
@@ -63,19 +63,16 @@
 def wrapped_via_decorator(a):
     return a + 1
 
-<<<<<<< HEAD
 
 real_wrapped_via_decorator = wrapped_via_decorator
 real_a_lifed_leaf = a_lifted_leaf
 real_a_lifed_leaf2 = a_lifted_leaf2
 _sqrt = sqrt
 
-=======
 wrap('wrapper_fn')
 
 def wrapper_fn(x):
     return torch.foo(x)
->>>>>>> 4ac48909
 
 class Pair(NamedTuple):
     x : torch.Tensor
@@ -1347,7 +1344,6 @@
         scripted = torch.jit.script(traced)
         self.assertIn("-> List[str]", scripted.code)
 
-<<<<<<< HEAD
     def getitem_inner(self):
         class GetItemBase(torch.nn.Module):
             def __init__(self):
@@ -1384,6 +1380,30 @@
         self.assertEqual(proc.exitcode, 0)
 
 
+    def test_user_friendly_call_provenance_with_function(self):
+        def fn(x):
+            return wrapper_fn(x)
+
+        traced = torch.fx.symbolic_trace(fn)
+
+        with self.assertRaisesRegex(RuntimeError, "'wrapper_fn' is "
+                                    "being compiled since it was called"
+                                    " from 'fn.forward'"):
+            scripted = torch.jit.script(traced)
+
+    def test_user_friendly_call_provenance_with_module(self):
+        class M(torch.nn.Module):
+            def forward(self, x):
+                return wrapper_fn(x)
+
+        traced = torch.fx.symbolic_trace(M())
+
+        with self.assertRaisesRegex(RuntimeError, "'wrapper_fn' is "
+                                    "being compiled since it was called"
+                                    " from 'M.forward'"):
+            scripted = torch.jit.script(traced)
+
+
 def run_getitem_target():
     from torch.fx.symbolic_trace import _wrapped_methods_to_patch
     _wrapped_methods_to_patch.append((torch.Tensor, "__getitem__"))
@@ -1392,30 +1412,6 @@
     finally:
         _wrapped_methods_to_patch.pop()
 
-=======
-    def test_user_friendly_call_provenance_with_function(self):
-        def fn(x):
-            return wrapper_fn(x)
-
-        traced = torch.fx.symbolic_trace(fn)
-
-        with self.assertRaisesRegex(RuntimeError, "'wrapper_fn' is "
-                                    "being compiled since it was called"
-                                    " from 'fn.forward'"):
-            scripted = torch.jit.script(traced)
-
-    def test_user_friendly_call_provenance_with_module(self):
-        class M(torch.nn.Module):
-            def forward(self, x):
-                return wrapper_fn(x)
-
-        traced = torch.fx.symbolic_trace(M())
-
-        with self.assertRaisesRegex(RuntimeError, "'wrapper_fn' is "
-                                    "being compiled since it was called"
-                                    " from 'M.forward'"):
-            scripted = torch.jit.script(traced)
->>>>>>> 4ac48909
 
 if __name__ == '__main__':
     run_tests()