--- conflicted
+++ resolved
@@ -335,23 +335,6 @@
     - bool sorted
 ]]
 [[
-<<<<<<< HEAD
-  name: _th_exp
-  cname: exp
-  types:
-    - floating_point
-  backends:
-    - CUDA
-  variants: function
-  return: argument 0
-  arguments:
-    - arg: THTensor* result
-      output: True
-    - THTensor* self
-]]
-[[
-=======
->>>>>>> 4a1cedae
   name: _th_erfc
   cname: erfc
   types:
